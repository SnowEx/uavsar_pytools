--- conflicted
+++ resolved
@@ -5,8 +5,5 @@
 
 
 # Version of the package
-<<<<<<< HEAD
-__version__ = "0.2.0"
-=======
-__version__ = "0.4.9"
->>>>>>> c22b69fe
+
+__version__ = "0.2.0"