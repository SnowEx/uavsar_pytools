--- conflicted
+++ resolved
@@ -19,11 +19,8 @@
 
 You will need a [.netrc file](https://www.gnu.org/software/inetutils/manual/html_node/The-_002enetrc-file.html) in your home directory. This is a special file that stores passwords and usernames to be accessed by programs. If you are already registered at either the alaska satellite facility or jet propulsion laboratory skip step 1. Otherwise:
 
-<<<<<<< HEAD
-1. If you need a username and password register at [link](https://urs.earthdata.nasa.gov/). Please ensure you have signed the end user agreement for Uavsar. You may need to attempt to download a uavsar image from vertex to prompt the end user agreement.
-=======
+
 1. If you need a username and password register at [link](https://search.asf.alaska.edu/). Please ensure you have signed the end user agreement for Uavsar. You need to attempt to download a uavsar image from vertex to prompt the end user agreement.
->>>>>>> 7dd07372
 
 2. In a python terminal or notebook enter:
 ```python
